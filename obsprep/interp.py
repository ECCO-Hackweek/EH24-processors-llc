import pyresample as pr
import numpy as np

def get_interp_points(ungridded_lons, ungridded_lats,
                      grid_lon_wm_flat, grid_lat_wm_flat, nneighbours=4,
                      max_target_grid_radius = int(15e4), max_attempts=10, radius_factor=1.5,
                     ):
    """
    Get interpolation points for ungridded longitude and latitude based on a source grid.

    Parameters
    ----------
    ungridded_lons : array-like
        Longitudes of ungridded points.
    ungridded_lats : array-like
        Latitudes of ungridded points.
    grid_lon_wm_flat : array-like
        Longitudes of the source grid (flattened).
    grid_lat_wm_flat : array-like
        Latitudes of the source grid (flattened).
    nneighbours : int, optional
        Number of nearest neighbours to find (default is 4).
    max_target_grid_radius : int, optional
        Maximum radius of influence for neighbours (default is 150000).

    Returns
    -------
    tuple
        A tuple of (valid_input_index, valid_output_index, index_array, distance_array).
    """
    target_grid = pr.geometry.SwathDefinition(
        lats=ungridded_lats, lons=ungridded_lons
    )
    
    source_grid = pr.geometry.SwathDefinition(
        lons=grid_lon_wm_flat, lats=grid_lat_wm_flat
    )

    invalid_search = True
    attempt = 0

    while (invalid_search) & (attempt < max_attempts):
      valid_input_index, valid_output_index, index_array, distance_array = pr.kd_tree.get_neighbour_info(
          source_grid,
          target_grid,
          radius_of_influence=int(max_target_grid_radius),
          neighbours=nneighbours,
      )

      # invalid interp points show up as having inf distance
      invalid_search = np.any(~np.isfinite(distance_array))
      max_target_grid_radius = max_target_grid_radius * radius_factor
      print(f'Found invalid interp point. Increasing max_target_grid_radius by factor {radius_factor} and retrying kdtree')

    if attempt == max_attempts:
        raise ValueError(f"Couldn't find valid interp points in {max_attempts} attempts")

    # edge case: kdtree can return grid_lon_wm_flat.size as a valid index
    index_array[index_array == grid_lon_wm_flat.size] -= 1
<<<<<<< HEAD

    return (valid_input_index, valid_output_index, index_array, distance_array, max_target_grid_radius)
    
=======
    return (valid_input_index, valid_output_index, index_array, distance_array)
    


def get_depth_indices(rC, depth_cur):

    """
    Get vertical interpolation levels for ungridded depths based on a source grid.

    Parameters
    ----------
    rC : array-like
        depths of vertical layers in model (negative values)
    depth_cur : array-like
        depths of ungridded points (positive values)
  
    Returns
    -------
    tuple
        A tuple of (sample_k1, sample_k2, depth_fac)
    """

    sample_k1 = np.zeros_like(depth_cur)#, dtype=int)
    sample_k2 = np.zeros_like(depth_cur)#, dtype=int)
    depth_fac = np.zeros_like(depth_cur)#, dtype=float)
    
    # Case 1: above first depth level
    mask_above_first = -rC[0] > depth_cur
    sample_k1[mask_above_first] = 1
    sample_k2[mask_above_first] = 1
    depth_fac[mask_above_first] = 1.0
    
    # Case 2: below last depth level
    mask_below_last = -rC[Nr-1] <= depth_cur
    sample_k1[mask_below_last] = Nr
    sample_k2[mask_below_last] = Nr
    depth_fac[mask_below_last] = 1.0
    
    # Case 3: between two depth levels
    mask_between = ~mask_above_first & ~mask_below_last
    
    for k in range(Nr-1):
        mask_between_k = (-rC[k] <= depth_cur) & (-rC[k+1] > depth_cur) & mask_between
        sample_k1[mask_between_k] = k+1
        sample_k2[mask_between_k] = k+2
        depth_1 = -rC[k]
        depth_2 = -rC[k+1]
        depth_fac[mask_between_k] = (depth_cur[mask_between_k] - depth_1) / (depth_2 - depth_1)

    return (sample_k1, sample_k2, depth_fac)
>>>>>>> 1b1ccb22
<|MERGE_RESOLUTION|>--- conflicted
+++ resolved
@@ -57,12 +57,8 @@
 
     # edge case: kdtree can return grid_lon_wm_flat.size as a valid index
     index_array[index_array == grid_lon_wm_flat.size] -= 1
-<<<<<<< HEAD
 
     return (valid_input_index, valid_output_index, index_array, distance_array, max_target_grid_radius)
-    
-=======
-    return (valid_input_index, valid_output_index, index_array, distance_array)
     
 
 
@@ -111,5 +107,4 @@
         depth_2 = -rC[k+1]
         depth_fac[mask_between_k] = (depth_cur[mask_between_k] - depth_1) / (depth_2 - depth_1)
 
-    return (sample_k1, sample_k2, depth_fac)
->>>>>>> 1b1ccb22
+    return (sample_k1, sample_k2, depth_fac)